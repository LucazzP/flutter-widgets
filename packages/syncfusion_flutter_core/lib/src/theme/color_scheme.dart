import 'package:flutter/material.dart';

/// A material spec colors that can be used to configure the color properties
/// of Syncfusion components.
class SfColorScheme {
  /// Creating an argument constructor of [SfColorScheme] class with M2 design.
  SfColorScheme.m2({
    required this.useMaterial3,
    required this.brightness,
    required Color primary,
    required Color onPrimary,
    required Color primaryContainer,
    required Color secondaryContainer,
    required Color surface,
    required Color onSurface,
    required Color surfaceVariant,
    required Color onSurfaceVariant,
    required Color inverseSurface,
    required Color onInverseSurface,
    required this.outline,
    required Color outlineVariant,
    required this.splashColor,
    required this.hoverColor,
    required this.alternateRowColor,
    required this.highlightColor,
    required this.valueIndicatorColor,
    required this.textColor,
    required Color transparent,
    required this.palettes,
  }) {
    this.primary = MaterialColor(
      primary.toInt32,
      <int, Color>{
        1: primary,
        26: primary.withValues(alpha: 0.1),
        27: brightness == Brightness.light
            ? const Color.fromRGBO(41, 171, 226, 0.1)
            : const Color.fromRGBO(255, 217, 57, 0.3),
        28: brightness == Brightness.light
            ? const Color.fromRGBO(41, 171, 226, 1)
            : const Color.fromRGBO(255, 255, 255, 1),
        20: primary.withValues(alpha: 0.08),
        30: primary.withValues(alpha: 0.1),
        31: primary.withValues(alpha: 0.12),
        61: primary.withValues(alpha: 0.24),
        138: primary.withValues(alpha: 0.54),
        97: brightness == Brightness.light
            ? const Color.fromRGBO(97, 97, 97, 1)
            : const Color.fromRGBO(224, 224, 224, 1),
        98: brightness == Brightness.light
            ? const Color.fromRGBO(98, 0, 238, 1)
            : const Color.fromRGBO(187, 134, 252, 1),
      },
    );

    this.onPrimary = MaterialColor(
      onPrimary.toInt32,
      <int, Color>{
        74: onPrimary.withValues(alpha: 0.29),
        75: brightness == Brightness.light
            ? onPrimary.withValues(alpha: 0.29)
            : surface.withValues(alpha: 0.56),
        31: onPrimary.withValues(alpha: 0.12),
        138: onPrimary.withValues(alpha: 0.54),
      },
    );

    this.primaryContainer = MaterialColor(
      primaryContainer.toInt32,
      <int, Color>{
        20: brightness == Brightness.light
            ? Colors.black.withValues(alpha: 0.08)
            : Colors.white.withValues(alpha: 0.12),
      },
    );

    this.secondaryContainer = MaterialColor(
      secondaryContainer.toInt32,
      <int, Color>{
        204: secondaryContainer.withValues(alpha: 0.8),
        205: secondaryContainer.withValues(alpha: 0.8),
      },
    );

    this.surface = MaterialColor(
      surface.toInt32,
      <int, Color>{
        0: surface.withValues(alpha: 0.0001),
        31: surface.withValues(alpha: 0.12),
        143: surface.withValues(alpha: 0.56),
        150: surface,
        250: brightness == Brightness.light ? const Color(0xFFFAFAFA) : const Color(0xFF303030),
        251: brightness == Brightness.light ? const Color(0xFFFAFAFA) : const Color(0xFF303030),
        255: surface,
      },
    );

    this.onSurface = MaterialColor(
      onSurface.toInt32,
      <int, Color>{
<<<<<<< HEAD
        0: onSurface.withValues(alpha: 0.001),
        10: onSurface.withValues(alpha: 0.04),
        11: onSurface.withValues(alpha: 0.04),
        19: onSurface.withValues(alpha: 0.08),
        20: onSurface.withValues(alpha: 0.08),
        21: onSurface.withValues(alpha: 0.081),
        22: onSurface.withValues(alpha: 0.08),
        24: brightness == Brightness.light
            ? onPrimary
            : onSurface.withValues(alpha: 0.09),
        23: onSurface.withValues(alpha: 0.09),
        28: onSurface.withValues(alpha: 0.11),
=======
        0: onSurface.withOpacity(0.001),
        10: onSurface.withOpacity(0.04),
        11: onSurface.withOpacity(0.04),
        19: onSurface.withOpacity(0.08),
        20: onSurface.withOpacity(0.08),
        21: onSurface.withOpacity(0.081),
        22: onSurface.withOpacity(0.08),
        24: brightness == Brightness.light ? onPrimary : onSurface.withOpacity(0.09),
        23: onSurface.withOpacity(0.09),
        28: onSurface.withOpacity(0.11),
>>>>>>> b86a49fa
        29: brightness == Brightness.light
            ? onSurface.withValues(alpha: 0.11)
            : onSurface.withValues(alpha: 0.24),
        31: onSurface.withValues(alpha: 0.12),
        32: onSurface.withValues(alpha: 0.12),
        33: onSurface.withValues(alpha: 0.12),
        34: onSurface.withValues(alpha: 0.12),
        35: brightness == Brightness.light
            ? onSurface.withValues(alpha: 0.12)
            : onSurface.withValues(alpha: 0.24),
        41: onSurface.withValues(alpha: 0.16),
        42: onSurface.withValues(alpha: 0.16),
        43: onSurface.withValues(alpha: 0.17),
        46: brightness == Brightness.light
            ? onSurface.withValues(alpha: 0.18)
            : onSurface.withValues(alpha: 0.27),
        47: brightness == Brightness.light
<<<<<<< HEAD
            ? onSurface.withValues(alpha: 0.18)
            : onSurface.withValues(alpha: 0.43),
        61: onSurface.withValues(alpha: 0.24),
        66: onSurface.withValues(alpha: 0.26),
        69: onSurface.withValues(alpha: 0.27),
        70: brightness == Brightness.light
            ? const Color(0xFF212121)
            : const Color(0xFFE0E0E0),
=======
            ? onSurface.withOpacity(0.18)
            : onSurface.withOpacity(0.43),
        61: onSurface.withOpacity(0.24),
        66: onSurface.withOpacity(0.26),
        69: onSurface.withOpacity(0.27),
        70: brightness == Brightness.light ? const Color(0xFF212121) : const Color(0xFFE0E0E0),
>>>>>>> b86a49fa
        71: brightness == Brightness.light
            ? onSurface.withValues(alpha: 0.28)
            : onSurface.withValues(alpha: 0.33),
        76: brightness == Brightness.light
            ? onSurface.withValues(alpha: 0.26)
            : onSurface.withValues(alpha: 0.30),
        77: onSurface.withValues(alpha: 0.30),
        82: onSurface.withValues(alpha: 0.32),
        84: onSurface.withValues(alpha: 0.33),
        92: onSurface.withValues(alpha: 0.36),
        94: onSurface.withValues(alpha: 0.37),
        95: brightness == Brightness.light
<<<<<<< HEAD
            ? onSurface.withValues(alpha: 0.37)
            : onSurface.withValues(alpha: 0.17),
        97: onSurface.withValues(alpha: 0.38),
        98: onSurface.withValues(alpha: 0.38),
        110: onSurface.withValues(alpha: 0.43),
        135: onSurface.withValues(alpha: 0.53),
        138: onSurface.withValues(alpha: 0.54),
        153: onSurface.withValues(alpha: 0.6),
        154: onSurface.withValues(alpha: 0.6),
        179: onSurface.withValues(alpha: 0.7),
        184: brightness == Brightness.light
            ? onSurface.withValues(alpha: 0.72)
            : onSurface,
        217: onSurface.withValues(alpha: 0.85),
        222: onSurface.withValues(alpha: 0.87),
        223: brightness == Brightness.light
            ? onSurface.withValues(alpha: 0.87)
            : onSurface,
=======
            ? onSurface.withOpacity(0.37)
            : onSurface.withOpacity(0.17),
        97: onSurface.withOpacity(0.38),
        98: onSurface.withOpacity(0.38),
        110: onSurface.withOpacity(0.43),
        135: onSurface.withOpacity(0.53),
        138: onSurface.withOpacity(0.54),
        153: onSurface.withOpacity(0.6),
        154: onSurface.withOpacity(0.6),
        179: onSurface.withOpacity(0.7),
        184: brightness == Brightness.light ? onSurface.withOpacity(0.72) : onSurface,
        217: onSurface.withOpacity(0.85),
        222: onSurface.withOpacity(0.87),
        223: brightness == Brightness.light ? onSurface.withOpacity(0.87) : onSurface,
>>>>>>> b86a49fa
        224: brightness == Brightness.light
            ? const Color.fromRGBO(97, 97, 97, 1)
            : const Color.fromRGBO(224, 224, 224, 1),
        227: onSurface.withValues(alpha: 0.89),
        228: onSurface.withValues(alpha: 0.89),
        255: onSurface,
        256: brightness == Brightness.light
            ? const Color.fromRGBO(117, 117, 117, 1)
            : const Color.fromRGBO(245, 245, 245, 1),
      },
    );

    this.surfaceVariant = MaterialColor(
      surfaceVariant.toInt32,
      <int, Color>{
        219: brightness == Brightness.light
            ? const Color.fromRGBO(219, 219, 219, 1)
            : const Color.fromRGBO(70, 74, 86, 1)
      },
    );

    this.onSurfaceVariant = MaterialColor(
      onSurfaceVariant.toInt32,
      <int, Color>{
        97: onSurfaceVariant.withValues(alpha: 0.38),
        138: brightness == Brightness.light
            ? Colors.black.withValues(alpha: 0.54)
            : Colors.white.withValues(alpha: 0.54),
        153: brightness == Brightness.light
            ? Colors.black.withValues(alpha: 0.6)
            : Colors.white.withValues(alpha: 0.6),
        104: brightness == Brightness.light
            ? const Color.fromRGBO(104, 104, 104, 1)
            : const Color.fromRGBO(242, 242, 242, 1),
        66: brightness == Brightness.light
            ? const Color.fromRGBO(66, 66, 66, 1)
            : const Color.fromRGBO(255, 255, 255, 1),
        79: brightness == Brightness.light
            ? const Color.fromRGBO(79, 79, 79, 1)
            : const Color.fromRGBO(255, 255, 255, 1),
        80: brightness == Brightness.light
            ? const Color.fromRGBO(79, 79, 79, 1)
            : const Color.fromRGBO(150, 150, 150, 1),
        53: brightness == Brightness.light
            ? const Color.fromRGBO(53, 53, 53, 1)
            : const Color.fromRGBO(255, 255, 255, 1),
        255: brightness == Brightness.light
            ? const Color.fromRGBO(0, 0, 0, 1)
            : const Color.fromRGBO(255, 255, 255, 1)
      },
    );

    this.inverseSurface = MaterialColor(
      inverseSurface.toInt32,
      <int, Color>{
        255: brightness == Brightness.light ? const Color(0xFFFAFAFA) : const Color(0xFF424242),
        257: Colors.transparent,
        79: brightness == Brightness.light
            ? const Color.fromRGBO(79, 79, 79, 1)
            : const Color.fromRGBO(255, 255, 255, 1),
        258: brightness == Brightness.light
            ? const Color.fromRGBO(0, 8, 22, 1)
            : const Color.fromRGBO(255, 255, 255, 1),
      },
    );

    this.onInverseSurface = MaterialColor(
      onInverseSurface.toInt32,
      <int, Color>{
        150: brightness == Brightness.light
            ? const Color.fromRGBO(255, 255, 255, 1)
            : const Color.fromRGBO(150, 150, 150, 1),
        255: Colors.white,
        256: brightness == Brightness.light
            ? const Color.fromRGBO(255, 255, 255, 1)
            : const Color.fromRGBO(0, 0, 0, 1),
      },
    );

    this.outlineVariant = MaterialColor(
      outlineVariant.toInt32,
      <int, Color>{
        41: brightness == Brightness.light
            ? Colors.black.withValues(alpha: 0.16)
            : Colors.white.withValues(alpha: 0.16),
        255: brightness == Brightness.light
            ? onSurface.withValues(alpha: 0.53)
            : onSurface.withValues(alpha: 0.85),
        181: brightness == Brightness.light
            ? const Color.fromRGBO(181, 181, 181, 1)
            : const Color.fromRGBO(101, 101, 101, 1),
        182: brightness == Brightness.light
            ? const Color.fromRGBO(181, 181, 181, 1)
            : const Color.fromRGBO(191, 191, 191, 1)
      },
    );

    this.transparent = MaterialColor(
      transparent.toInt32,
      <int, Color>{
        0: transparent.withValues(alpha: 0.0001),
        20: transparent,
        255: transparent,
      },
    );

    scrim = MaterialColor(
      onSurface.toInt32,
      <int, Color>{
        82: brightness == Brightness.light
            ? Colors.white.withValues(alpha: 0.75)
            : const Color.fromRGBO(48, 48, 48, 1).withValues(alpha: 0.75),
      },
    );
  }

  /// Creating an argument constructor of [SfColorScheme] class with M3 design.
  SfColorScheme.m3({
    required this.useMaterial3,
    required this.brightness,
    required Color primary,
    required Color onPrimary,
    required Color primaryContainer,
    required Color secondaryContainer,
    required Color surface,
    required Color onSurface,
    required Color surfaceVariant,
    required Color onSurfaceVariant,
    required Color inverseSurface,
    required Color onInverseSurface,
    required this.outline,
    required Color outlineVariant,
    required this.splashColor,
    required this.hoverColor,
    required this.alternateRowColor,
    required this.highlightColor,
    required this.valueIndicatorColor,
    required this.textColor,
    required Color transparent,
    required Color scrim,
    required this.palettes,
  }) {
    this.primary = MaterialColor(
      primary.toInt32,
      <int, Color>{
        1: primaryContainer,
<<<<<<< HEAD
        27: brightness == Brightness.light
            ? primary.withValues(alpha: 0.1)
            : primary.withValues(alpha: 0.3),
=======
        27: brightness == Brightness.light ? primary.withOpacity(0.1) : primary.withOpacity(0.3),
>>>>>>> b86a49fa
        28: primary,
        30: primary.withValues(alpha: 0.12),
        31: primary.withValues(alpha: 0.08),
        61: surfaceVariant,
        138: onSurfaceVariant.withValues(alpha: 0.38),
        97: primary,
        98: primary,
      },
    );

    this.onPrimary = MaterialColor(
      onPrimary.toInt32,
      <int, Color>{
        31: onSurfaceVariant.withValues(alpha: 0.38),
        75: outlineVariant,
        138: onPrimary.withValues(alpha: 0.38),
      },
    );

    this.primaryContainer = MaterialColor(
      primaryContainer.toInt32,
      <int, Color>{
        20: primaryContainer,
      },
    );

    this.secondaryContainer = MaterialColor(
      secondaryContainer.toInt32,
      <int, Color>{
        204: secondaryContainer.withValues(alpha: 0.8),
        205: surfaceVariant,
      },
    );

    this.surface = MaterialColor(
      surface.toInt32,
      <int, Color>{
        0: surface.withValues(alpha: 0.0001),
        31: surface.withValues(alpha: 0.12),
        150: brightness == Brightness.light
            ? const Color.fromRGBO(150, 60, 112, 1)
            : const Color.fromRGBO(77, 170, 255, 1),
        250: surface,
        251: brightness == Brightness.light ? const Color(0xFFEEE8F4) : const Color(0xFF302D38),
        255: surface,
      },
    );

    this.onSurface = MaterialColor(
      onSurface.toInt32,
      <int, Color>{
<<<<<<< HEAD
        0: brightness == Brightness.light
            ? const Color(0xFFEEE8F4)
            : const Color(0xFF302D38),
        10: primary.withValues(alpha: 0.08),
        11: onSurface.withValues(alpha: 0.04),
=======
        0: brightness == Brightness.light ? const Color(0xFFEEE8F4) : const Color(0xFF302D38),
        10: primary.withOpacity(0.08),
        11: onSurface.withOpacity(0.04),
>>>>>>> b86a49fa
        19: primaryContainer,
        20: primary.withValues(alpha: 0.12),
        22: surfaceVariant,
<<<<<<< HEAD
        24: brightness == Brightness.light
            ? onPrimary
            : onSurface.withValues(alpha: 0.09),
=======
        24: brightness == Brightness.light ? onPrimary : onSurface.withOpacity(0.09),
>>>>>>> b86a49fa
        29: surfaceVariant,
        31: onSurface.withValues(alpha: 0.12),
        32: outline,
        33: outlineVariant,
        34: onSurfaceVariant.withValues(alpha: 0.38),
        35: surfaceVariant,
        42: outlineVariant,
        46: outlineVariant,
        47: outlineVariant,
        61: onSurface.withValues(alpha: 0.38),
        66: primary,
        70: onSurface,
        71: outlineVariant,
        76: surfaceVariant,
        82: onSurface.withValues(alpha: 0.38),
        92: onSurface.withValues(alpha: 0.36),
        94: outlineVariant,
        95: brightness == Brightness.light
            ? onSurface.withValues(alpha: 0.37)
            : onSurface.withValues(alpha: 0.17),
        97: onSurface.withValues(alpha: 0.38),
        98: outline,
        153: onSurface.withValues(alpha: 0.6),
        154: onSurfaceVariant,
        184: onSurface,
        222: onSurface.withValues(alpha: 0.87),
        223: onSurfaceVariant,
        224: inverseSurface,
        227: onSurface.withValues(alpha: 0.89),
        228: const Color(0xFF49454F),
        255: onSurfaceVariant,
        256: onSurface,
      },
    );

    this.surfaceVariant = MaterialColor(
      surfaceVariant.toInt32,
      <int, Color>{
        219: surfaceVariant,
      },
    );

    this.onSurfaceVariant = MaterialColor(
      onSurfaceVariant.toInt32,
      <int, Color>{
        138: onSurfaceVariant,
        153: onSurfaceVariant,
        104: onSurfaceVariant,
        66: onSurfaceVariant,
        79: onSurfaceVariant,
        80: onSurfaceVariant,
        53: onSurfaceVariant,
        255: onSurfaceVariant,
      },
    );

    this.inverseSurface = MaterialColor(
      inverseSurface.toInt32,
      <int, Color>{
        255: inverseSurface,
        257: inverseSurface,
        79: inverseSurface,
        258: inverseSurface
      },
    );

    this.onInverseSurface = MaterialColor(
      onInverseSurface.toInt32,
      <int, Color>{
        150: onInverseSurface,
        255: onInverseSurface,
        256: onInverseSurface,
      },
    );

    this.outlineVariant = MaterialColor(
      outlineVariant.toInt32,
      <int, Color>{
        41: outlineVariant,
        255: outlineVariant,
        181: outlineVariant,
        182: outlineVariant,
      },
    );

    this.transparent = MaterialColor(
      transparent.toInt32,
      <int, Color>{
        0: transparent.withValues(alpha: 0.0001),
        20: primary.withValues(alpha: 0.08),
        255: Colors.white
      },
    );

    this.scrim = MaterialColor(
      onSurface.toInt32,
      <int, Color>{
        82: scrim.withValues(alpha: 0.32),
      },
    );
  }

  /// A boolean property to decide whether to use material 3 or not.
  bool useMaterial3;

  /// A property to decide the brightness of the color scheme.
  Brightness brightness;

  /// A primary color of the color scheme.
  late MaterialColor primary;

  /// A color that is used to paint the text on the primary color.
  late MaterialColor onPrimary;

  /// A color that is used to paint the background of the primary color.
  late MaterialColor primaryContainer;

  /// A secondary color of the color scheme.
  late MaterialColor secondaryContainer;

  /// A surface color of the color scheme.
  late MaterialColor surface;

  /// A color that is used to paint the text on the surface color.
  late MaterialColor onSurface;

  /// A color that is used to paint the background of the surface color.
  late MaterialColor surfaceVariant;

  /// A color that is used to paint the text on the surface variant color.
  late MaterialColor onSurfaceVariant;

  /// A color that is used to paint the inverse surface color.
  late MaterialColor inverseSurface;

  /// A color that is used to paint the text on the inverse surface color.
  late MaterialColor onInverseSurface;

  /// A color that is used to paint the outline of the components.
  Color outline;

  /// A color that is used to paint the outline of the components.
  late MaterialColor outlineVariant;

  /// A color that is used to paint the splash effect of the components.
  Color splashColor;

  /// A color that is used to paint the hover effect of the components.
  Color hoverColor;

  /// A color that is used to paint the alternate row color of the components.
  Color alternateRowColor;

  /// A color that is used to paint the highlight effect of the components.
  Color highlightColor;

  /// A color that is used to paint the value indicator of the components.
  Color valueIndicatorColor;

  /// A color that is used to paint the text on the components.
  Color textColor;

  /// A color that is used to paint the transparent color.
  late MaterialColor transparent;

  /// A color that is used to paint the scrim color.
  late MaterialColor scrim;

  /// A list of colors that can be used to paint the components.
  List<Color> palettes;
}

/// The value property in the color class is deprecated in Flutter 3.27.0
/// version. An alternate property for value is not provided in the framework.
/// Therefore, we have explicitly implemented the functionality of value and
/// used it in the source. This logic was taken from the framework 3.24 channel.
extension _ColorExtension on Color {
  static int _floatToInt8(double x) {
    return (x * 255.0).round() & 0xff;
  }

  int get toInt32 {
    return _floatToInt8(a) << 24 |
        _floatToInt8(r) << 16 |
        _floatToInt8(g) << 8 |
        _floatToInt8(b) << 0;
  }
}<|MERGE_RESOLUTION|>--- conflicted
+++ resolved
@@ -98,7 +98,6 @@
     this.onSurface = MaterialColor(
       onSurface.toInt32,
       <int, Color>{
-<<<<<<< HEAD
         0: onSurface.withValues(alpha: 0.001),
         10: onSurface.withValues(alpha: 0.04),
         11: onSurface.withValues(alpha: 0.04),
@@ -111,18 +110,6 @@
             : onSurface.withValues(alpha: 0.09),
         23: onSurface.withValues(alpha: 0.09),
         28: onSurface.withValues(alpha: 0.11),
-=======
-        0: onSurface.withOpacity(0.001),
-        10: onSurface.withOpacity(0.04),
-        11: onSurface.withOpacity(0.04),
-        19: onSurface.withOpacity(0.08),
-        20: onSurface.withOpacity(0.08),
-        21: onSurface.withOpacity(0.081),
-        22: onSurface.withOpacity(0.08),
-        24: brightness == Brightness.light ? onPrimary : onSurface.withOpacity(0.09),
-        23: onSurface.withOpacity(0.09),
-        28: onSurface.withOpacity(0.11),
->>>>>>> b86a49fa
         29: brightness == Brightness.light
             ? onSurface.withValues(alpha: 0.11)
             : onSurface.withValues(alpha: 0.24),
@@ -140,7 +127,6 @@
             ? onSurface.withValues(alpha: 0.18)
             : onSurface.withValues(alpha: 0.27),
         47: brightness == Brightness.light
-<<<<<<< HEAD
             ? onSurface.withValues(alpha: 0.18)
             : onSurface.withValues(alpha: 0.43),
         61: onSurface.withValues(alpha: 0.24),
@@ -149,14 +135,6 @@
         70: brightness == Brightness.light
             ? const Color(0xFF212121)
             : const Color(0xFFE0E0E0),
-=======
-            ? onSurface.withOpacity(0.18)
-            : onSurface.withOpacity(0.43),
-        61: onSurface.withOpacity(0.24),
-        66: onSurface.withOpacity(0.26),
-        69: onSurface.withOpacity(0.27),
-        70: brightness == Brightness.light ? const Color(0xFF212121) : const Color(0xFFE0E0E0),
->>>>>>> b86a49fa
         71: brightness == Brightness.light
             ? onSurface.withValues(alpha: 0.28)
             : onSurface.withValues(alpha: 0.33),
@@ -169,7 +147,6 @@
         92: onSurface.withValues(alpha: 0.36),
         94: onSurface.withValues(alpha: 0.37),
         95: brightness == Brightness.light
-<<<<<<< HEAD
             ? onSurface.withValues(alpha: 0.37)
             : onSurface.withValues(alpha: 0.17),
         97: onSurface.withValues(alpha: 0.38),
@@ -188,22 +165,6 @@
         223: brightness == Brightness.light
             ? onSurface.withValues(alpha: 0.87)
             : onSurface,
-=======
-            ? onSurface.withOpacity(0.37)
-            : onSurface.withOpacity(0.17),
-        97: onSurface.withOpacity(0.38),
-        98: onSurface.withOpacity(0.38),
-        110: onSurface.withOpacity(0.43),
-        135: onSurface.withOpacity(0.53),
-        138: onSurface.withOpacity(0.54),
-        153: onSurface.withOpacity(0.6),
-        154: onSurface.withOpacity(0.6),
-        179: onSurface.withOpacity(0.7),
-        184: brightness == Brightness.light ? onSurface.withOpacity(0.72) : onSurface,
-        217: onSurface.withOpacity(0.85),
-        222: onSurface.withOpacity(0.87),
-        223: brightness == Brightness.light ? onSurface.withOpacity(0.87) : onSurface,
->>>>>>> b86a49fa
         224: brightness == Brightness.light
             ? const Color.fromRGBO(97, 97, 97, 1)
             : const Color.fromRGBO(224, 224, 224, 1),
@@ -350,13 +311,9 @@
       primary.toInt32,
       <int, Color>{
         1: primaryContainer,
-<<<<<<< HEAD
         27: brightness == Brightness.light
             ? primary.withValues(alpha: 0.1)
             : primary.withValues(alpha: 0.3),
-=======
-        27: brightness == Brightness.light ? primary.withOpacity(0.1) : primary.withOpacity(0.3),
->>>>>>> b86a49fa
         28: primary,
         30: primary.withValues(alpha: 0.12),
         31: primary.withValues(alpha: 0.08),
@@ -408,27 +365,17 @@
     this.onSurface = MaterialColor(
       onSurface.toInt32,
       <int, Color>{
-<<<<<<< HEAD
         0: brightness == Brightness.light
             ? const Color(0xFFEEE8F4)
             : const Color(0xFF302D38),
         10: primary.withValues(alpha: 0.08),
         11: onSurface.withValues(alpha: 0.04),
-=======
-        0: brightness == Brightness.light ? const Color(0xFFEEE8F4) : const Color(0xFF302D38),
-        10: primary.withOpacity(0.08),
-        11: onSurface.withOpacity(0.04),
->>>>>>> b86a49fa
         19: primaryContainer,
         20: primary.withValues(alpha: 0.12),
         22: surfaceVariant,
-<<<<<<< HEAD
         24: brightness == Brightness.light
             ? onPrimary
             : onSurface.withValues(alpha: 0.09),
-=======
-        24: brightness == Brightness.light ? onPrimary : onSurface.withOpacity(0.09),
->>>>>>> b86a49fa
         29: surfaceVariant,
         31: onSurface.withValues(alpha: 0.12),
         32: outline,
