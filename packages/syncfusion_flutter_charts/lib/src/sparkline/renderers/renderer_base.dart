--- conflicted
+++ resolved
@@ -572,28 +572,18 @@
   /// Method to calculate axis height.
   double? getAxisHeight() {
     final double value = axisCrossesAt!;
-<<<<<<< HEAD
-    double? axisLineHeight = areaSize!.height - ((areaSize!.height / diffY!) * (-minY!));
-    axisLineHeight = minY! < 0 && maxY! <= 0
-=======
     final double areaHeight = areaSize!.height;
     double? axisLineHeight = areaHeight - ((areaHeight / diffY!) * (-minY!));
     axisLineHeight = minY! < value && maxY! <= value
->>>>>>> 7db29361
         ? 0
         : (minY! < value && maxY! > value)
             ? axisHeight
             : areaHeight;
     if (value >= minY! && value <= maxY!) {
-<<<<<<< HEAD
-      axisLineHeight =
-          areaSize!.height - (areaSize!.height * ((value - minY!) / diffY!)).roundToDouble();
-=======
       axisLineHeight = (minY! == maxY!)
           ? 0
           : areaHeight -
               (areaHeight * ((value - minY!) / diffY!)).roundToDouble();
->>>>>>> 7db29361
     }
     return axisLineHeight;
   }
