import 'dart:math' as math;
import 'package:flutter/material.dart';
import 'package:intl/intl.dart' show DateFormat;
import 'package:syncfusion_flutter_core/theme.dart';
import '../plot_band.dart';
import '../utils/enum.dart';
import '../utils/helper.dart';

/// Represents the render object for spark chart.
@immutable
abstract class SfSparkChartRenderObjectWidget extends LeafRenderObjectWidget {
  /// Creates the render object for spark chart.
  const SfSparkChartRenderObjectWidget(
      {Key? key,
      this.data,
      this.dataCount,
      this.xValueMapper,
      this.yValueMapper,
      this.isInversed,
      this.axisCrossesAt,
      this.axisLineColor,
      this.axisLineWidth,
      this.axisLineDashArray,
      this.firstPointColor,
      this.lowPointColor,
      this.highPointColor,
      this.lastPointColor,
      this.negativePointColor,
      this.color,
      this.plotBand,
      this.sparkChartDataDetails,
      this.themeData,
      this.dataPoints,
      this.coordinatePoints})
      : super(key: key);

  /// Specifies the data source for the series.
  final List<dynamic>? data;

  /// Field in the data source, which is considered as x-value.
  final SparkChartIndexedValueMapper<dynamic>? xValueMapper;

  /// Field in the data source, which is considered as y-value.
  final SparkChartIndexedValueMapper<num>? yValueMapper;

  /// Specifies the data source count.
  final int? dataCount;

  /// Specifies whether to inverse the spark chart.
  final bool? isInversed;

  /// Specifies the horizontal axis line position.
  final double? axisCrossesAt;

  /// Specifies the horizontal axis line width.
  final double? axisLineWidth;

  /// Specifies the axis line color.
  final Color? axisLineColor;

  /// Specifies the axis line dash array.
  final List<double>? axisLineDashArray;

  /// Specifies the high point color.
  final Color? highPointColor;

  /// Specifies the low point color.
  final Color? lowPointColor;

  /// Specifies the negative point color.
  final Color? negativePointColor;

  /// Specifies the first point color.
  final Color? firstPointColor;

  /// Specifies the last point color.
  final Color? lastPointColor;

  /// Specifies the spark chart color.
  final Color? color;

  /// Specifies the spark chart plot band.
  final SparkChartPlotBand? plotBand;

  /// Specifies the spark chart data details.
  final SparkChartDataDetails? sparkChartDataDetails;

  /// Specfies the theme of the spark chart.
  final SfSparkChartThemeData? themeData;

  /// Specifies the series screen coordinate points.
  final List<Offset>? coordinatePoints;

  /// Specifies the series data points.
  final List<SparkChartPoint>? dataPoints;
}

/// Represents the RenderSparkChart class.
abstract class RenderSparkChart extends RenderBox {
  /// Creates the render object widget.
  RenderSparkChart({
    //ignore: avoid_unused_constructor_parameters
    Widget? child,
    List<dynamic>? data,
    int? dataCount,
    SparkChartIndexedValueMapper<dynamic>? xValueMapper,
    SparkChartIndexedValueMapper<num>? yValueMapper,
    bool? isInversed,
    double? axisCrossesAt,
    double? axisLineWidth,
    Color? axisLineColor,
    List<double>? axisLineDashArray,
    Color? color,
    Color? firstPointColor,
    Color? lastPointColor,
    Color? highPointColor,
    Color? lowPointColor,
    Color? negativePointColor,
    SparkChartPlotBand? plotBand,
    SparkChartDataDetails? sparkChartDataDetails,
    SfSparkChartThemeData? themeData,
    List<Offset>? coordinatePoints,
    List<SparkChartPoint>? dataPoints,
    double? minY,
    double? maxY,
  })  : _data = data,
        _dataCount = dataCount,
        _xValueMapper = xValueMapper,
        _yValueMapper = yValueMapper,
        _isInversed = isInversed,
        _axisCrossesAt = axisCrossesAt,
        _axisLineWidth = axisLineWidth,
        _axisLineDashArray = axisLineDashArray,
        _axisLineColor = axisLineColor,
        _color = color,
        _firstPointColor = firstPointColor,
        _lastPointColor = lastPointColor,
        _highPointColor = highPointColor,
        _lowPointColor = lowPointColor,
        _negativePointColor = negativePointColor,
        _plotBand = plotBand,
        _sparkChartDataDetails = sparkChartDataDetails,
        _themeData = themeData,
        _dataPoints = dataPoints,
        _coordinatePoints = coordinatePoints,
        _minYFixed = minY,
        _maxYFixed = maxY {
    processDataSource();
    if (isInversed ?? false) {
      inverseDataPoints();
    }
  }

  /// Defines the data source.
  List<dynamic>? _data;

  /// Returns the data source value.
  List<dynamic>? get data => _data;

  /// Set the data source value.
  set data(List<dynamic>? value) {
    if (_data != null && _data != value) {
      _data = value;
      _refreshSparkChart();
      markNeedsPaint();
    }
  }

  /// Defines the data count.
  int? _dataCount;

  /// Returns the data count value.
  int? get dataCount => _dataCount;

  /// Set the data source value.
  set dataCount(int? value) {
    if (_dataCount != null && _dataCount != value) {
      _dataCount = value;
      _refreshSparkChart();
      markNeedsPaint();
    }
  }

  /// Defines the x-value in the data source.
  SparkChartIndexedValueMapper<dynamic>? _xValueMapper;

  /// Returns the xValueMapper value.
  SparkChartIndexedValueMapper<dynamic>? get xValueMapper => _xValueMapper;

  /// Set the xValue Mapper value.
  set xValueMapper(SparkChartIndexedValueMapper<dynamic>? value) {
    if (_xValueMapper != null && _xValueMapper != value) {
      _xValueMapper = value;
      _refreshSparkChart();
      markNeedsPaint();
    }
  }

  /// Defines the y-value in the data source.
  SparkChartIndexedValueMapper<num>? _yValueMapper;

  /// Returns the yValueMapper value.
  SparkChartIndexedValueMapper<num>? get yValueMapper => _yValueMapper;

  /// Set the yValue Mapper value.
  set yValueMapper(SparkChartIndexedValueMapper<num>? value) {
    if (_yValueMapper != null && _yValueMapper != value) {
      _yValueMapper = value;
      _refreshSparkChart();
      markNeedsPaint();
    }
  }

  /// Defines whether to inverse the spark chart.
  bool? _isInversed;

  /// Returns the isInversed.
  bool? get isInversed => _isInversed;

  /// Set the isInversed.
  set isInversed(bool? value) {
    if (_isInversed != value) {
      _isInversed = value;
      inverseDataPoints();
      calculateRenderingPoints();
      markNeedsPaint();
    }
  }

  /// Defines the horizontal axis line position.
  double? _axisCrossesAt;

  /// Returns the axisCrossesAt value.
  double? get axisCrossesAt => _axisCrossesAt;

  /// Set the axisCrossesAt value.
  set axisCrossesAt(double? value) {
    if (_axisCrossesAt != value) {
      _axisCrossesAt = value;
      axisHeight = getAxisHeight();
      markNeedsPaint();
    }
  }

  /// Defines the axis line width.
  double? _axisLineWidth;

  /// Returns the axis line width value.
  double? get axisLineWidth => _axisLineWidth;

  /// Set the axis line width value.
  set axisLineWidth(double? value) {
    if (_axisLineWidth != value) {
      _axisLineWidth = value;
      markNeedsPaint();
    }
  }

  /// Defines the axis line color.
  Color? _axisLineColor;

  /// Returns the axis line color value.
  Color? get axisLineColor => _axisLineColor;

  /// Set the axis line color value.
  set axisLineColor(Color? value) {
    if (_axisLineColor != value) {
      _axisLineColor = value;
      markNeedsPaint();
    }
  }

  /// Defines the spark chart theme.
  SfSparkChartThemeData? _themeData;

  /// Returns the spark chart theme.
  SfSparkChartThemeData? get themeData => _themeData;

  /// Sets the spark chart theme.
  set themeData(SfSparkChartThemeData? value) {
    if (_themeData != value) {
      _themeData = value;
      markNeedsPaint();
    }
  }

  /// Defines the series coordinate points.
  List<Offset>? _coordinatePoints;

  /// Returns the series coordinate points.
  List<Offset>? get coordinatePoints => _coordinatePoints;

  /// Sets the series coordinate points.
  set coordinatePoints(List<Offset>? value) {
    if (_coordinatePoints != value) {
      _coordinatePoints = value;
    }
  }

  /// Defines the series data points.
  List<SparkChartPoint>? _dataPoints;

  /// Returns the series data points.
  List<SparkChartPoint>? get dataPoints => _dataPoints;

  /// Sets the series coordinate points.
  set dataPoints(List<SparkChartPoint>? value) {
    if (_dataPoints != value) {
      _dataPoints = value;
    }
  }

  /// Defines the axis line dash array.
  List<double>? _axisLineDashArray;

  /// Returns the axis line dash array value.
  List<double>? get axisLineDashArray => _axisLineDashArray;

  /// Set the axis line dash array value.
  set axisLineDashArray(List<double>? value) {
    if (_axisLineDashArray != value) {
      _axisLineDashArray = value;
      markNeedsPaint();
    }
  }

  /// Defines the first point color.
  Color? _firstPointColor;

  /// Returns the first point color value.
  Color? get firstPointColor => _firstPointColor;

  /// Set the first point color value.
  set firstPointColor(Color? value) {
    if (_firstPointColor != value) {
      _firstPointColor = value;
      markNeedsPaint();
    }
  }

  /// Defines the last point color.
  Color? _lastPointColor;

  /// Returns the last point color vlue.
  Color? get lastPointColor => _lastPointColor;

  /// Set the last point color value.
  set lastPointColor(Color? value) {
    if (_lastPointColor != value) {
      _lastPointColor = value;
      markNeedsPaint();
    }
  }

  /// Defines the high point color.
  Color? _highPointColor;

  /// Returns the high point color value.
  Color? get highPointColor => _highPointColor;

  /// Set the high point color value.
  set highPointColor(Color? value) {
    if (_highPointColor != value) {
      _highPointColor = value;
      markNeedsPaint();
    }
  }

  /// Defines the low point color.
  Color? _lowPointColor;

  /// Returns the low point color value.
  Color? get lowPointColor => _lowPointColor;

  /// Set the low point color value.
  set lowPointColor(Color? value) {
    if (_lowPointColor != value) {
      _lowPointColor = value;
      markNeedsPaint();
    }
  }

  /// Defines the negative point color.
  Color? _negativePointColor;

  /// Returns the negative point color value.
  Color? get negativePointColor => _negativePointColor;

  /// Set the negative point color value.
  set negativePointColor(Color? value) {
    if (_negativePointColor != value) {
      _negativePointColor = value;
      markNeedsPaint();
    }
  }

  /// Defines the spark chart series color.
  Color? _color;

  /// Returns the spark chart color.
  Color? get color => _color;

  /// Set the spark chart color value.
  set color(Color? value) {
    if (_color != value) {
      _color = value;
      markNeedsPaint();
    }
  }

  /// Defines the spark chart plot band.
  SparkChartPlotBand? _plotBand;

  /// Returns the spark chart plot band.
  SparkChartPlotBand? get plotBand => _plotBand;

  /// Sets the spark chart plot band.
  set plotBand(SparkChartPlotBand? value) {
    if (_plotBand != value) {
      _plotBand = value;
      calculatePlotBandPosition();
      markNeedsPaint();
    }
  }

  /// Defines the spark chart data details.
  SparkChartDataDetails? _sparkChartDataDetails;

  /// Returns the spark chart data details.
  SparkChartDataDetails? get sparkChartDataDetails => _sparkChartDataDetails;

  /// Sets the spark chart data details.
  set sparkChartDataDetails(SparkChartDataDetails? value) {
    if (_sparkChartDataDetails != value) {
      _sparkChartDataDetails = value;
    }
  }

  /// Defines the plot band start height.
  double? plotBandStartHeight;

  /// Defines the plot band end height.
  double? plotBandEndHeight;

  /// Specifies the minimum X value.
  double? minX;

  /// Specifies the maximum X value
  double? maxX;

  /// Specifies the minimum Y value.
  double? minY;
  double? _minYFixed;

  /// Specifies the maximum X value.
  double? maxY;
  double? _maxYFixed;

  /// Defines the Y difference.
  double? diffY;

  /// Defines the X difference.
  double? diffX;

  /// Specifies the axis height.
  double? axisHeight;

  /// Specifies the area size.
  Size? areaSize;

  /// Spark chart area size
  Rect? sparkChartAreaRect;

  /// Specifies the data label values.
  List<String>? dataLabels;

  /// Specifies the data label values.
  List<String>? reversedDataLabels;

  /// Method to find the minX, maxX, minY, maxY.
  void _calculateMinimumMaximumXY(SparkChartPoint currentPoint) {
    minX ??= currentPoint.x.toDouble();
    maxX ??= currentPoint.x.toDouble();
    minX = math.min(minX!, currentPoint.x.toDouble());
    maxX = math.max(maxX!, currentPoint.x.toDouble());
    if (_minYFixed != null) {
      minY = _minYFixed;
    } else {
      minY ??= currentPoint.y.toDouble();
      minY = math.min(minY!, currentPoint.y.toDouble());
    }
    if (_maxYFixed != null) {
      maxY = _maxYFixed;
    } else {
      maxY ??= currentPoint.y.toDouble();
      maxY = math.max(maxY!, currentPoint.y.toDouble());
    }
  }

  /// Method to process the data source.
  void processDataSource() {
    if (dataPoints!.isNotEmpty) {
      dataPoints!.clear();
    }

    dataLabels = <String>[];
    reversedDataLabels = <String>[];
    minX = maxX = minY = maxY = null;
    SparkChartPoint currentPoint;
    String labelY;
    if (data != null && data!.isNotEmpty && data is List<num>) {
      for (int i = 0; i < data!.length; i++) {
        if (data![i] != null) {
          currentPoint = SparkChartPoint(x: i, y: data![i]);
          labelY = _getDataLabel(data![i]);
          currentPoint.labelY = labelY;
          _calculateMinimumMaximumXY(currentPoint);
          dataPoints!.add(currentPoint);
          dataLabels!.add(_getDataLabel(data![i]));
        }
      }
    } else {
      dynamic xValue;
      num? yValue;
      late String labelX;
      dynamic actualX;
      if (xValueMapper != null && yValueMapper != null && dataCount != null && dataCount! > 0) {
        for (int i = 0; i < dataCount!; i++) {
          xValue = xValueMapper!(i);
          actualX = xValue;
          if (xValue is String) {
            labelX = xValue;
            xValue = i.toDouble();
          } else if (xValue is DateTime) {
            xValue = xValue.millisecondsSinceEpoch;
            labelX = DateFormat.yMd().format(DateTime.fromMillisecondsSinceEpoch(xValue));
          } else if (xValue is num) {
            labelX = _getDataLabel(xValue);
          }

          yValue = yValueMapper!(i);
          labelY = _getDataLabel(yValue);
          // ignore: unnecessary_null_comparison
          if (xValue != null && yValue != null) {
            currentPoint = SparkChartPoint(x: xValue, y: yValue);
            currentPoint.actualX = actualX;
            currentPoint.labelX = labelX;
            currentPoint.labelY = labelY;
            _calculateMinimumMaximumXY(currentPoint);
            dataPoints!.add(currentPoint);
            dataLabels!.add(_getDataLabel(currentPoint.y));
          }
        }
      }
    }
  }

  /// Returns the data label.
  String _getDataLabel(num value) {
    String dataLabel = value.toString();
    if (value is double) {
      value = double.parse(value.toStringAsFixed(3));
      final List<String> list = dataLabel.split('.');
      if (list.length > 1 && num.parse(list[1]) == 0) {
        value = value.round();
      }
    }
    dataLabel = value.toString();
    return dataLabel;
  }

  /// Method to calculate axis height.
  double? getAxisHeight() {
    final double value = axisCrossesAt!;
<<<<<<< HEAD
    double? axisLineHeight = areaSize!.height - ((areaSize!.height / diffY!) * (-minY!));
    axisLineHeight = minY! < 0 && maxY! <= 0
=======
    final double areaHeight = areaSize!.height;
    double? axisLineHeight = areaHeight - ((areaHeight / diffY!) * (-minY!));
    axisLineHeight = minY! < value && maxY! <= value
>>>>>>> 12cf4528
        ? 0
        : (minY! < value && maxY! > value)
            ? axisHeight
            : areaHeight;
    if (value >= minY! && value <= maxY!) {
<<<<<<< HEAD
      axisLineHeight =
          areaSize!.height - (areaSize!.height * ((value - minY!) / diffY!)).roundToDouble();
=======
      axisLineHeight = (minY! == maxY!)
          ? 0
          : areaHeight -
              (areaHeight * ((value - minY!) / diffY!)).roundToDouble();
>>>>>>> 12cf4528
    }
    return axisLineHeight;
  }

  /// Inverse the data Points.
  void inverseDataPoints() {
    final List<SparkChartPoint> temp = dataPoints!.reversed.toList();
    reversedDataLabels = List<String>.from(dataLabels!.reversed);
    dataLabels!.clear();
    dataLabels!.addAll(reversedDataLabels!);
    dataPoints!.clear();
    dataPoints!.addAll(temp);
    final double tempX = minX!;
    minX = maxX;
    maxX = tempX;
  }

  /// Methods to calculate the visible points.
  void calculateRenderingPoints() {
    if (minX == null ||
        maxX == null ||
        minY == null ||
        maxY == null ||
        dataPoints == null ||
        areaSize == null) {
      return;
    }

    diffX = maxX! - minX!;
    diffY = maxY! - minY!;
    axisHeight = getAxisHeight();
    if (coordinatePoints!.isNotEmpty) {
      coordinatePoints!.clear();
    }

<<<<<<< HEAD
      for (int i = 0; i < dataPoints!.length; i++) {
        x = dataPoints![i].x.toDouble();
        y = dataPoints![i].y.toDouble();
        visiblePoint = transformToCoordinatePoint(
            minX!, maxX!, minY!, maxY!, diffX!, diffY!, areaSize!, x, y, dataPoints!.length);
        coordinatePoints!.add(visiblePoint);
      }
      coordinatePoints = sortScreenCoordinatePoints(coordinatePoints!);
=======
    double x;
    double y;
    Offset visiblePoint;

    for (int i = 0; i < dataPoints!.length; i++) {
      x = dataPoints![i].x.toDouble();
      y = dataPoints![i].y.toDouble();
      visiblePoint = transformToCoordinatePoint(minX!, maxX!, minY!, maxY!,
          diffX!, diffY!, areaSize!, x, y, dataPoints!.length);
      coordinatePoints!.add(visiblePoint);
>>>>>>> 12cf4528
    }
    coordinatePoints = sortScreenCoordinatePoints(coordinatePoints!);
  }

  /// Method to calculate the plot band position.
  void calculatePlotBandPosition() {
    if (minX == null ||
        maxX == null ||
        minY == null ||
        maxY == null ||
        areaSize == null) {
      return;
    }

    final double height = areaSize!.height;
    final double? start = plotBand == null
        ? 0
        : (plotBand!.start ?? minY!) < minY!
            ? minY
            : (plotBand!.start ?? minY);
    final double? end = plotBand == null
        ? 0
        : (plotBand!.end ?? maxY!) > maxY!
            ? maxY
            : (plotBand!.end ?? maxY);
    plotBandStartHeight = height - ((height / diffY!) * (start! - minY!));
    plotBandEndHeight = height - ((height / diffY!) * (end! - minY!));
  }

  /// Method to render axis line.
  void renderAxisline(Canvas canvas, Offset offset) {
    if (axisLineWidth! > 0 && axisHeight != null && !axisHeight!.isNaN) {
      final double x1 = offset.dx;
      final double y1 = offset.dy + axisHeight!;
      final double x2 = offset.dx + areaSize!.width;
      final Offset point1 = Offset(x1, y1);
      final Offset point2 = Offset(x2, y1);
      final Paint paint = Paint()
        ..strokeWidth = axisLineWidth!
        ..style = PaintingStyle.stroke
        ..color = axisLineColor!;
      if (axisLineDashArray != null && axisLineDashArray!.isNotEmpty) {
        drawDashedPath(canvas, paint, point1, point2, axisLineDashArray);
      } else {
        canvas.drawLine(point1, point2, paint);
      }
    }
  }

  /// Method to render plot band.
  void renderPlotBand(Canvas canvas, Offset offset) {
    if (plotBandStartHeight == null ||
        plotBandEndHeight == null ||
        areaSize == null) {
      return;
    }

    if (plotBandStartHeight != plotBandEndHeight) {
      final Paint paint = Paint()..color = plotBand!.color;
      final Rect plotBandRect = Rect.fromLTRB(offset.dx, offset.dy + plotBandStartHeight!,
          offset.dx + areaSize!.width, offset.dy + plotBandEndHeight!);
      if (plotBandRect.top >= sparkChartAreaRect!.top &&
          plotBandRect.bottom <= sparkChartAreaRect!.bottom) {
        canvas.drawRect(plotBandRect, paint);
        if (plotBand!.borderColor != Colors.transparent && plotBand!.borderWidth > 0) {
          final Paint borderPaint = Paint()
            ..style = PaintingStyle.stroke
            ..strokeWidth = plotBand!.borderWidth
            ..color = plotBand!.borderColor!;
          canvas.drawRect(plotBandRect, borderPaint);
        }
      }
    } else {
      final Paint paint = Paint()
        ..color = plotBand!.color
        ..style = PaintingStyle.stroke
        ..strokeWidth = 3;
      final Offset point1 = Offset(offset.dx, offset.dy + plotBandStartHeight!);
      final Offset point2 = Offset(offset.dx + areaSize!.width, offset.dy + plotBandStartHeight!);
      canvas.drawLine(point1, point2, paint);
    }
  }

  /// Method to refresh the spark chart.
  void _refreshSparkChart() {
    processDataSource();
    if (isInversed!) {
      inverseDataPoints();
    }
    calculateRenderingPoints();
    if (plotBand != null) {
      calculatePlotBandPosition();
    }
  }

  @override
  void performLayout() {
    size = Size(constraints.maxWidth, constraints.maxHeight);
    areaSize = size;
    calculateRenderingPoints();
    if (plotBand != null) {
      calculatePlotBandPosition();
    }
  }

  @override
  void paint(PaintingContext context, Offset offset) {
    renderAxisline(context.canvas, offset);
    sparkChartAreaRect = context.estimatedBounds;
    if (plotBand != null) {
      renderPlotBand(context.canvas, offset);
    }
  }
}<|MERGE_RESOLUTION|>--- conflicted
+++ resolved
@@ -572,28 +572,18 @@
   /// Method to calculate axis height.
   double? getAxisHeight() {
     final double value = axisCrossesAt!;
-<<<<<<< HEAD
-    double? axisLineHeight = areaSize!.height - ((areaSize!.height / diffY!) * (-minY!));
-    axisLineHeight = minY! < 0 && maxY! <= 0
-=======
     final double areaHeight = areaSize!.height;
     double? axisLineHeight = areaHeight - ((areaHeight / diffY!) * (-minY!));
     axisLineHeight = minY! < value && maxY! <= value
->>>>>>> 12cf4528
         ? 0
         : (minY! < value && maxY! > value)
             ? axisHeight
             : areaHeight;
     if (value >= minY! && value <= maxY!) {
-<<<<<<< HEAD
-      axisLineHeight =
-          areaSize!.height - (areaSize!.height * ((value - minY!) / diffY!)).roundToDouble();
-=======
       axisLineHeight = (minY! == maxY!)
           ? 0
           : areaHeight -
               (areaHeight * ((value - minY!) / diffY!)).roundToDouble();
->>>>>>> 12cf4528
     }
     return axisLineHeight;
   }
@@ -613,23 +603,18 @@
 
   /// Methods to calculate the visible points.
   void calculateRenderingPoints() {
-    if (minX == null ||
-        maxX == null ||
-        minY == null ||
-        maxY == null ||
-        dataPoints == null ||
-        areaSize == null) {
-      return;
-    }
-
-    diffX = maxX! - minX!;
-    diffY = maxY! - minY!;
-    axisHeight = getAxisHeight();
-    if (coordinatePoints!.isNotEmpty) {
-      coordinatePoints!.clear();
-    }
-
-<<<<<<< HEAD
+    if (minX != null && maxX != null && minY != null && maxY != null) {
+      diffX = maxX! - minX!;
+      diffY = maxY! - minY!;
+      axisHeight = getAxisHeight();
+      if (coordinatePoints!.isNotEmpty) {
+        coordinatePoints!.clear();
+      }
+
+      double x;
+      double y;
+      Offset visiblePoint;
+
       for (int i = 0; i < dataPoints!.length; i++) {
         x = dataPoints![i].x.toDouble();
         y = dataPoints![i].y.toDouble();
@@ -638,7 +623,15 @@
         coordinatePoints!.add(visiblePoint);
       }
       coordinatePoints = sortScreenCoordinatePoints(coordinatePoints!);
-=======
+    }
+
+    diffX = maxX! - minX!;
+    diffY = maxY! - minY!;
+    axisHeight = getAxisHeight();
+    if (coordinatePoints!.isNotEmpty) {
+      coordinatePoints!.clear();
+    }
+
     double x;
     double y;
     Offset visiblePoint;
@@ -649,7 +642,6 @@
       visiblePoint = transformToCoordinatePoint(minX!, maxX!, minY!, maxY!,
           diffX!, diffY!, areaSize!, x, y, dataPoints!.length);
       coordinatePoints!.add(visiblePoint);
->>>>>>> 12cf4528
     }
     coordinatePoints = sortScreenCoordinatePoints(coordinatePoints!);
   }
