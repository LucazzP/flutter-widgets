import 'dart:async';
import 'dart:ui';

import 'package:flutter/foundation.dart';
import 'package:flutter/material.dart';
import 'package:flutter/rendering.dart';

import 'element_widget.dart';

typedef TooltipWidgetBuilder = Widget? Function(
    BuildContext, TooltipInfo?, Size);

/// Holds details of a tooltip is shown.
@immutable
class TooltipInfo {
  const TooltipInfo({
    required this.primaryPosition,
    required this.secondaryPosition,
    this.text,
    this.surfaceBounds,
  });

  /// Global position of the tooltip. Used when tooltip renders on top.
  final Offset primaryPosition;

  /// Global position of the tooltip. Used when tooltip renders on bottom.
  final Offset secondaryPosition;

  /// Text to be displayed in the tooltip.
  final String? text;

  /// [RenderBox] of the tooltip.
  final Rect? surfaceBounds;

  @override
  bool operator ==(Object other) {
    if (identical(this, other)) {
      return true;
    }
    if (other.runtimeType != runtimeType) {
      return false;
    }

    return other is TooltipInfo &&
        other.text == text &&
        other.surfaceBounds == surfaceBounds;
  }

  @override
  int get hashCode {
    final List<Object?> values = <Object?>[
      primaryPosition,
      secondaryPosition,
      text,
      surfaceBounds,
    ];
    return Object.hashAll(values);
  }
}

class TooltipOpacity extends Opacity {
  const TooltipOpacity({
    super.key,
    required super.opacity,
    super.alwaysIncludeSemantics = false,
    super.child,
  });

  @override
  RenderOpacity createRenderObject(BuildContext context) {
    return TooltipOpacityRenderBox(
      opacity: opacity,
      alwaysIncludeSemantics: alwaysIncludeSemantics,
    );
  }
}

class TooltipOpacityRenderBox extends RenderOpacity {
  TooltipOpacityRenderBox({
    super.opacity = 1.0,
    super.alwaysIncludeSemantics = false,
    super.child,
  });
}

class CoreTooltip extends StatefulWidget {
  const CoreTooltip({
    super.key,
    required this.builder,
    this.animationDuration = 500,
    this.showDuration = 3000,
    this.innerPadding = 5.0,
    this.color = Colors.black,
    this.borderColor = Colors.black,
    this.borderWidth = 0.0,
    this.shouldAlwaysShow = false,
    this.elevation = 0.0,
    this.shadowColor,
    this.triangleHeight = 7.0,
    this.preferTooltipOnTop,
    this.opacity = 1.0,
  });

  final TooltipWidgetBuilder? builder;
  final int animationDuration;
  final int showDuration;
  final double innerPadding;
  final Color color;
  final Color borderColor;
  final double borderWidth;
  final Color? shadowColor;
  final double elevation;
  final bool shouldAlwaysShow;
  final double triangleHeight;
  final bool? preferTooltipOnTop;
  final double opacity;

  @override
  State<CoreTooltip> createState() => CoreTooltipState();
}

class CoreTooltipState extends State<CoreTooltip>
    with SingleTickerProviderStateMixin {
  final GlobalKey _tooltipKey = GlobalKey();
  late AnimationController _controller;
  late CurvedAnimation _animation;

  bool _isDesktop = false;
  TooltipInfo? _info;
  PointerDeviceKind _pointerDeviceKind = PointerDeviceKind.touch;

  /// In desktop mode, the tooltip will be displayed upon hover interaction,
  /// which means that the show method may be triggered for every hover
  /// movement. To prevent this, we have delayed show method for 100ms.
  Timer? _desktopShowDelayTimer;
  Timer? _showTimer;

  void show(TooltipInfo info, PointerDeviceKind kind,
      {bool immediately = false}) {
    if (_isDesktop && kind == PointerDeviceKind.mouse) {
      _desktopShowDelayTimer?.cancel();
      if (immediately) {
        _show(info, kind);
      } else {
        _desktopShowDelayTimer = Timer(const Duration(milliseconds: 50), () {
          _show(info, kind);
          _desktopShowDelayTimer = null;
        });
      }
    } else {
      _show(info, kind);
    }
  }

  void _show(TooltipInfo info, PointerDeviceKind kind) {
    final bool startFromZero = _info != info;
    _info = info;
    _pointerDeviceKind = kind;
    _controller.forward(from: startFromZero ? 0 : null);
    _startShowTimer();
    final RenderObjectElement? tooltipElement =
        _tooltipKey.currentContext as RenderObjectElement?;
    if (tooltipElement != null &&
        tooltipElement.mounted &&
        tooltipElement.renderObject.attached) {
      final RenderObject? renderObject = tooltipElement.findRenderObject();
      if (renderObject != null &&
          renderObject.attached &&
<<<<<<< HEAD
          renderObject is RenderConstrainedLayoutBuilder) {
        renderObject.markNeedsLayout();
=======
          renderObject is CustomRenderConstrainedLayoutBuilder) {
        renderObject.markNeedsBuild();
>>>>>>> 7db29361
      }
    }
  }

  void hide({bool immediately = false}) {
    immediately ? _controller.reset() : _controller.reverse();
    // (_tooltipKey.currentContext?.findRenderObject()
    //         as RenderConstrainedLayoutBuilder<BoxConstraints, RenderBox>?)
    //     ?.markNeedsBuild();
  }

  void _startShowTimer() {
    // if (_isDesktop && _pointerDeviceKind == PointerDeviceKind.mouse) {
    // } else {
    _showTimer?.cancel();
    if (widget.showDuration.isInfinite || widget.shouldAlwaysShow) {
      return;
    }

    _showTimer = Timer(
        // When the [animationDuration] is 3000 and the [showDuration] is 3000,
        // the tooltip will start hiding after it completes the scale animation,
        // without staying in the visual for 3 seconds.
        // So, [widget.animationDuration] has been considered in [_showTimer].
        Duration(milliseconds: widget.animationDuration + widget.showDuration),
        () {
      if (mounted) {
        hide();
        _showTimer = null;
      }
    });
    // }
  }

  @override
  void initState() {
    _controller = AnimationController(
      vsync: this,
      duration: Duration(milliseconds: widget.animationDuration),
    );
    _animation = CurvedAnimation(
      parent: _controller,
      curve: Curves.easeOutBack,
    );

    super.initState();
  }

  @override
  void dispose() {
    _info = null;
    _isDesktop = false;
    _controller.dispose();
    _animation.dispose();

    _desktopShowDelayTimer?.cancel();
    _showTimer?.cancel();
    super.dispose();
  }

  @override
  Widget build(BuildContext context) {
    final ThemeData chartThemeData = Theme.of(context);
    _isDesktop = kIsWeb ||
        chartThemeData.platform == TargetPlatform.macOS ||
        chartThemeData.platform == TargetPlatform.windows ||
        chartThemeData.platform == TargetPlatform.linux;
    return TooltipOpacity(
      opacity: widget.opacity,
      child: CustomLayoutBuilder(
        key: _tooltipKey,
        builder: (BuildContext context, BoxConstraints constraints) {
          return _CoreTooltipRenderObjectWidget(
            primaryPosition: _info?.primaryPosition,
            secondaryPosition: _info?.secondaryPosition,
            edgeBounds: _info?.surfaceBounds,
            innerPadding: widget.innerPadding,
            color: widget.color,
            borderColor: widget.borderColor,
            borderWidth: widget.borderWidth,
            shadowColor: widget.shadowColor,
            elevation: widget.elevation,
            shouldAlwaysShow: widget.shouldAlwaysShow,
            triangleHeight: widget.triangleHeight,
            preferTooltipOnTop: widget.preferTooltipOnTop,
            isDesktop: _isDesktop,
            deviceKind: _pointerDeviceKind,
            state: this,
            child: widget.builder?.call(context, _info, constraints.biggest),
          );
        },
      ),
    );
  }
}

class _CoreTooltipRenderObjectWidget extends SingleChildRenderObjectWidget {
  const _CoreTooltipRenderObjectWidget({
    required this.primaryPosition,
    required this.secondaryPosition,
    required this.edgeBounds,
    required this.innerPadding,
    required this.color,
    required this.borderColor,
    required this.borderWidth,
    required this.shadowColor,
    required this.elevation,
    required this.shouldAlwaysShow,
    required this.triangleHeight,
    required this.preferTooltipOnTop,
    required this.isDesktop,
    required this.deviceKind,
    required this.state,
    super.child,
  });

  final Offset? primaryPosition;
  final Offset? secondaryPosition;
  final Rect? edgeBounds;
  final double innerPadding;
  final Color color;
  final Color borderColor;
  final double borderWidth;
  final Color? shadowColor;
  final double elevation;
  final bool shouldAlwaysShow;
  final double triangleHeight;
  final bool? preferTooltipOnTop;
  final bool isDesktop;
  final PointerDeviceKind deviceKind;
  final CoreTooltipState state;

  @override
  RenderObject createRenderObject(BuildContext context) {
    return _CoreTooltipRenderBox()
      ..primaryPosition = primaryPosition
      ..secondaryPosition = secondaryPosition
      ..edgeBounds = edgeBounds
      ..innerPadding = innerPadding
      ..color = color
      ..borderColor = borderColor
      ..borderWidth = borderWidth
      ..shadowColor = shadowColor
      ..elevation = elevation
      ..shouldAlwaysShow = shouldAlwaysShow
      ..triangleHeight = triangleHeight
      ..preferTooltipOnTop = preferTooltipOnTop
      .._state = state
      ..textDirection = Directionality.of(context);
  }

  @override
  void updateRenderObject(
      BuildContext context, _CoreTooltipRenderBox renderObject) {
    super.updateRenderObject(context, renderObject);
    renderObject
      ..primaryPosition = primaryPosition
      ..secondaryPosition = secondaryPosition
      ..edgeBounds = edgeBounds
      ..innerPadding = innerPadding
      ..color = color
      ..borderColor = borderColor
      ..borderWidth = borderWidth
      ..shadowColor = shadowColor
      ..elevation = elevation
      ..shouldAlwaysShow = shouldAlwaysShow
      ..triangleHeight = triangleHeight
      ..preferTooltipOnTop = preferTooltipOnTop
      .._state = state
      ..textDirection = Directionality.of(context);
  }
}

class _CoreTooltipRenderBox extends RenderProxyBox {
  final double _noseGap = 2.0;
  late CoreTooltipState _state;
  Path _path = Path();
  final _RectangularShape _tooltipShape = const _RectangularShape();

  final Paint _fillPaint = Paint()..isAntiAlias = true;
  final Paint _strokePaint = Paint()
    ..isAntiAlias = true
    ..style = PaintingStyle.stroke;

  Offset? _localPrimaryPosition;
  Offset? _localSecondaryPosition;
  Offset? _nosePosition;

  Offset? get primaryPosition => _primaryPosition;
  Offset? _primaryPosition;
  set primaryPosition(Offset? value) {
    if (_primaryPosition == value) {
      return;
    }
    _primaryPosition = value;
    _localPrimaryPosition = value != null ? globalToLocal(value) : null;
    markNeedsPaint();
  }

  Offset? get secondaryPosition => _secondaryPosition;
  Offset? _secondaryPosition;
  set secondaryPosition(Offset? value) {
    if (_secondaryPosition == value) {
      return;
    }
    _secondaryPosition = value;
    _localSecondaryPosition = value != null ? globalToLocal(value) : null;
    markNeedsPaint();
  }

  Rect? _localEdgeBounds;

  Rect? get edgeBounds => _edgeBounds;
  Rect? _edgeBounds;
  set edgeBounds(Rect? value) {
    _edgeBounds = value;
    if (value != null) {
      _localEdgeBounds = Rect.fromPoints(globalToLocal(edgeBounds!.topLeft),
          globalToLocal(edgeBounds!.bottomRight));
    } else {
      _localEdgeBounds = null;
    }
    markNeedsLayout();
  }

  double get innerPadding => _innerPadding;
  double _innerPadding = 5.0;
  set innerPadding(double value) {
    _innerPadding = value;
    markNeedsLayout();
  }

  Color get color => _color;
  Color _color = Colors.black;
  set color(Color value) {
    if (_color == value) {
      return;
    }
    _color = value;
    _fillPaint.color = _color;
    markNeedsPaint();
  }

  Color get borderColor => _borderColor;
  Color _borderColor = Colors.black;
  set borderColor(Color value) {
    if (_borderColor == value) {
      return;
    }
    _borderColor = value;
    _strokePaint.color = _borderColor;
    markNeedsPaint();
  }

  double get borderWidth => _borderWidth;
  double _borderWidth = 0.0;
  set borderWidth(double value) {
    if (_borderWidth == value) {
      return;
    }
    _borderWidth = value;
    _strokePaint.strokeWidth = _borderWidth;
    markNeedsPaint();
  }

  Color? get shadowColor => _shadowColor;
  Color? _shadowColor;
  set shadowColor(Color? value) {
    if (_shadowColor == value) {
      return;
    }
    _shadowColor = value;
    markNeedsPaint();
  }

  double get elevation => _elevation;
  double _elevation = 0.0;
  set elevation(double value) {
    if (_elevation == value) {
      return;
    }
    _elevation = value;
    markNeedsPaint();
  }

  bool get shouldAlwaysShow => _shouldAlwaysShow;
  bool _shouldAlwaysShow = false;
  set shouldAlwaysShow(bool value) {
    if (_shouldAlwaysShow == value) {
      return;
    }
    _shouldAlwaysShow = value;
    markNeedsPaint();
  }

  double get triangleHeight => _triangleHeight;
  double _triangleHeight = 7.0;
  set triangleHeight(double value) {
    _triangleHeight = value;
    markNeedsLayout();
  }

  bool? _effectivePreferTooltipOnTop;

  bool? get preferTooltipOnTop {
    assert(false, 'Use _effectivePreferTooltipOnTop instead.');
    return _preferTooltipOnTop;
  }

  bool? _preferTooltipOnTop;
  set preferTooltipOnTop(bool? value) {
    _preferTooltipOnTop = value;
    _effectivePreferTooltipOnTop = value;
    markNeedsLayout();
  }

  BorderRadius _effectiveBorderRadius = BorderRadius.circular(5);

  BorderRadius get borderRadius => _borderRadius;
  BorderRadius _borderRadius = BorderRadius.circular(5);
  set borderRadius(BorderRadius value) {
    if (_borderRadius == value) {
      return;
    }
    _borderRadius = value;
    _effectiveBorderRadius = _borderRadius.resolve(textDirection);
    markNeedsPaint();
  }

  TextDirection get textDirection => _textDirection;
  TextDirection _textDirection = TextDirection.ltr;
  set textDirection(TextDirection value) {
    if (_textDirection == value) {
      return;
    }
    _textDirection = value;
    _effectiveBorderRadius = _borderRadius.resolve(value);
    markNeedsPaint();
  }

  void _onAnimationUpdate() {
    markNeedsLayout();
  }

  @override
  void setupParentData(covariant RenderObject child) {
    if (child.parentData is! BoxParentData) {
      child.parentData = BoxParentData();
    }
  }

  @override
  void attach(PipelineOwner owner) {
    _state._animation.addListener(_onAnimationUpdate);
    super.attach(owner);
  }

  @override
  void detach() {
    _state._animation.removeListener(_onAnimationUpdate);
    super.detach();
  }

  @override
  bool hitTestChildren(BoxHitTestResult result, {required Offset position}) {
    if (_state._animation.value == 1.0 &&
        child != null &&
        child!.parentData != null) {
      final BoxParentData childParentData = child!.parentData! as BoxParentData;
      return result.addWithPaintOffset(
        offset: childParentData.offset,
        position: position,
        hitTest: (BoxHitTestResult result, Offset transformed) {
          return child!.hitTest(result, position: transformed);
        },
      );
    }
    return false;
  }

  @override
  void performLayout() {
    // Hide the tooltip while resizing.
    if (!hasSize || size != constraints.biggest) {
      _nosePosition = null;
      _primaryPosition = null;
      _secondaryPosition = null;
      size = constraints.biggest;
      return;
    }

    size = constraints.biggest;
    if (child == null) {
      return;
    }

    final Rect surfaceBounds = _localEdgeBounds ?? paintBounds;
    child?.layout(constraints, parentUsesSize: true);
    _effectivePreferTooltipOnTop ??= _canPreferTooltipOnTop(surfaceBounds);
    _nosePosition = _effectivePreferTooltipOnTop!
        ? _localPrimaryPosition?.translate(0.0, -_noseGap)
        : _localSecondaryPosition?.translate(0.0, _noseGap);
    _validateNosePosition();

    _path = _tooltipShape.outerPath(
      position: _nosePosition,
      preferTooltipOnTop: _effectivePreferTooltipOnTop!,
      child: child!,
      surfaceBounds: surfaceBounds,
      animation: _state._animation,
      fillPaint: _fillPaint,
      strokePaint: _strokePaint,
      borderRadius: _effectiveBorderRadius,
      triangleHeight: _triangleHeight,
      innerPadding: _innerPadding,
    );

    final int multiplier = (_effectivePreferTooltipOnTop! ? 1 : -1);
    final double halfTooltipHeight = child!.size.height / 2;
    final Offset pathShift = Offset(
      _nosePosition!.dx,
      _nosePosition!.dy -
          (_triangleHeight * multiplier + halfTooltipHeight * multiplier),
    );
    _path = _path.shift(pathShift);

    final Rect pathBounds = _path.getBounds();
    final Offset pathCenter = pathBounds.center;
    final double triangleHeight = _triangleHeight * multiplier;
    final Offset childPosition = Offset(
      pathCenter.dx - child!.size.width / 2,
      pathCenter.dy - (child!.size.height + triangleHeight) / 2,
    );
    final BoxParentData childParentData = child!.parentData! as BoxParentData;
    childParentData.offset =
        childPosition + _childShiftOffset(pathBounds, surfaceBounds);
  }

  bool _canPreferTooltipOnTop(Rect surfaceBounds) {
    if (_localPrimaryPosition == null) {
      return true;
    }

    final Size childSize = child?.size ?? Size.zero;
    final Offset tooltipStart = Offset(
      _localPrimaryPosition!.dx - childSize.width / 2,
      _localPrimaryPosition!.dy - _triangleHeight - childSize.height,
    );
    final Rect tooltipBounds = Rect.fromLTWH(
      tooltipStart.dx,
      tooltipStart.dy,
      childSize.width,
      childSize.height + _triangleHeight,
    );

    if (tooltipBounds.top < surfaceBounds.top) {
      return false;
    } else if (tooltipBounds.bottom > surfaceBounds.bottom) {
      return true;
    }

    return true;
  }

  void _validateNosePosition() {
    if (_localEdgeBounds == null) {
      if (_nosePosition!.dx < 0) {
        _nosePosition = Offset(0, _nosePosition!.dy);
      }
      if (_nosePosition!.dx > size.width) {
        _nosePosition = Offset(size.width, _nosePosition!.dy);
      }
      if (_nosePosition!.dy < _noseGap) {
        _nosePosition = Offset(_nosePosition!.dx, _noseGap);
      }
      if (_nosePosition!.dy > size.height) {
        _nosePosition = Offset(_nosePosition!.dx, size.height - _noseGap);
      }
    }
  }

  Offset _childShiftOffset(Rect pathBounds, Rect surfaceBounds) {
    if (_localPrimaryPosition != null) {
      final double start = _localPrimaryPosition!.dx;
      final Size childSize = child!.size;
      final double halfChildWidth = childSize.width / 2;

      final double pathWidth = pathBounds.width;
      final double tooltipRectWidth = child!.size.width;
      // Tooltip nose width which exceeds the tooltip rect width.
      final double excessWidth = pathWidth - tooltipRectWidth;
      // Shifting the position to left side.
      if (start + halfChildWidth > surfaceBounds.right) {
        return Offset(-excessWidth / 2, 0.0);
      }
      // Shifting the position to right side.
      else if (start - halfChildWidth < surfaceBounds.left) {
        return Offset(excessWidth / 2, 0.0);
      }
    }

    return Offset.zero;
  }

  @override
  void paint(PaintingContext context, Offset offset) {
    final double animationValue = _state._animation.value;
    if (child == null ||
        _nosePosition == null ||
        _effectivePreferTooltipOnTop == null) {
      return;
    }

    context.canvas.save();
    context.canvas.translate(_nosePosition!.dx, _nosePosition!.dy);
    context.canvas.scale(animationValue);
    context.canvas.translate(-_nosePosition!.dx, -_nosePosition!.dy);
    // In web HTML rendering, fill color clipped half of its tooltip's size.
    // To avoid this issue we are drawing stroke before fill.
    // Due to this, half of the stroke width only
    // visible to us so that we are twice the stroke width.
    // TODO(VijayakumarM): Check this comment.
    if (elevation > 0) {
      context.canvas.drawShadow(_path, shadowColor ?? color, elevation, true);
    }
    // Drawing stroke.
    context.canvas.drawPath(_path, _strokePaint);
    // Drawing fill color.
    context.canvas.drawPath(_path, _fillPaint);
    // Clipping corners and to ignore excess portions.
    context.canvas.clipPath(_path);
    // Drawing tooltip's builder/child.
    final BoxParentData childParentData = child!.parentData! as BoxParentData;
    // Used [pushTransform] because scrollable widgets are not scaled with
    // [context.paintChild].
    context.pushTransform(true, Offset(_nosePosition!.dx, _nosePosition!.dy),
        Matrix4.diagonal3Values(animationValue, animationValue, 1),
        (PaintingContext context, Offset translateOffset) {
      context.paintChild(child!, childParentData.offset + offset);
    });

    context.canvas.restore();
  }
}

class _RectangularShape {
  const _RectangularShape();
  Path outerPath({
    required Offset? position,
    required bool preferTooltipOnTop,
    required RenderBox child,
    required Rect surfaceBounds,
    required Animation<double> animation,
    required Paint fillPaint,
    required Paint strokePaint,
    required BorderRadius borderRadius,
    required double triangleHeight,
    required double innerPadding,
  }) {
    if (position == null) {
      return Path();
    }

    const double tooltipTriangleWidth = 12.0;
    const double halfTooltipTriangleWidth = tooltipTriangleWidth / 2;
    const double elevation = 0.0;

    final double tooltipWidth = child.size.width;
    double tooltipHeight = child.size.height;
    final double halfTooltipWidth = tooltipWidth / 2;
    double halfTooltipHeight = tooltipHeight / 2;

    final double tooltipStartPoint = triangleHeight + tooltipHeight / 2;
    double tooltipTriangleOffsetY = tooltipStartPoint - triangleHeight;

    final double endGlobal = surfaceBounds.right - innerPadding;
    double rightLineWidth = position.dx + halfTooltipWidth > endGlobal
        ? endGlobal - position.dx
        : halfTooltipWidth;
    final double leftLineWidth =
        position.dx - halfTooltipWidth < surfaceBounds.left + innerPadding
            ? position.dx - surfaceBounds.left - innerPadding
            : tooltipWidth - rightLineWidth;
    rightLineWidth = leftLineWidth < halfTooltipWidth
        ? halfTooltipWidth - leftLineWidth + rightLineWidth
        : rightLineWidth;

    double moveNosePoint = leftLineWidth < tooltipWidth * 0.1
        ? tooltipWidth * 0.1 - leftLineWidth
        : 0.0;
    moveNosePoint = rightLineWidth < tooltipWidth * 0.1
        ? -(tooltipWidth * 0.1 - rightLineWidth)
        : moveNosePoint;

    double shiftText = leftLineWidth > rightLineWidth
        ? -(halfTooltipWidth - rightLineWidth)
        : 0.0;
    shiftText = leftLineWidth < rightLineWidth
        ? (halfTooltipWidth - leftLineWidth)
        : shiftText;

    rightLineWidth = rightLineWidth + elevation;
    if (!preferTooltipOnTop) {
      // We had multiplied -1 with the below values to move its position from
      // top to bottom.
      //       ________
      //      |___  ___|    to     ___/\___
      //          \/              |________|
      triangleHeight *= -1;
      halfTooltipHeight *= -1;
      tooltipTriangleOffsetY *= -1;
      tooltipHeight *= -1;
      borderRadius = BorderRadius.only(
        topRight: Radius.elliptical(
            borderRadius.bottomRight.x, -borderRadius.bottomRight.y),
        bottomRight: Radius.elliptical(
            borderRadius.topRight.x, -borderRadius.topRight.y),
        topLeft: Radius.elliptical(
            borderRadius.bottomLeft.x, -borderRadius.bottomLeft.y),
        bottomLeft:
            Radius.elliptical(borderRadius.topLeft.x, -borderRadius.topLeft.y),
      );
    }

    return _tooltipPath(
      triangleHeight,
      halfTooltipHeight,
      halfTooltipTriangleWidth,
      tooltipTriangleOffsetY,
      moveNosePoint,
      rightLineWidth,
      leftLineWidth,
      borderRadius,
      tooltipHeight,
    );
  }

  Path _tooltipPath(
    double tooltipTriangleHeight,
    double halfTooltipHeight,
    double halfTooltipTriangleWidth,
    double tooltipTriangleOffsetY,
    double moveNosePoint,
    double rightLineWidth,
    double leftLineWidth,
    BorderRadius borderRadius,
    double tooltipHeight,
  ) {
    final Path path = Path();
    path.moveTo(0, tooltipTriangleHeight + halfTooltipHeight);
    // preferTooltipOnTop is true,
    //        /

    // preferTooltipOnTop is false,
    //        \
    path.lineTo(
        halfTooltipTriangleWidth + moveNosePoint, tooltipTriangleOffsetY);
    // preferTooltipOnTop is true,
    //         ___
    //        /

    // preferTooltipOnTop is false,
    //        \___
    path.lineTo(
        rightLineWidth - borderRadius.bottomRight.x, tooltipTriangleOffsetY);
    // preferTooltipOnTop is true,
    //         ___|
    //        /

    // preferTooltipOnTop is false,
    //        \___
    //            |
    path.quadraticBezierTo(rightLineWidth, tooltipTriangleOffsetY,
        rightLineWidth, tooltipTriangleOffsetY - borderRadius.bottomRight.y);
    path.lineTo(rightLineWidth,
        tooltipTriangleOffsetY - tooltipHeight + borderRadius.topRight.y);
    // preferTooltipOnTop is true,
    //     _______
    //         ___|
    //        /

    // preferTooltipOnTop is false,
    //         \___
    //     ________|
    path.quadraticBezierTo(
        rightLineWidth,
        tooltipTriangleOffsetY - tooltipHeight,
        rightLineWidth - borderRadius.topRight.x,
        tooltipTriangleOffsetY - tooltipHeight);
    path.lineTo(-leftLineWidth + borderRadius.topLeft.x,
        tooltipTriangleOffsetY - tooltipHeight);
    // preferTooltipOnTop is true,
    //     _______
    //    |    ___|
    //        /

    // preferTooltipOnTop is false,
    //         \___
    //    |________|
    path.quadraticBezierTo(
        -leftLineWidth,
        tooltipTriangleOffsetY - tooltipHeight,
        -leftLineWidth,
        tooltipTriangleOffsetY - tooltipHeight + borderRadius.topLeft.y);
    path.lineTo(
        -leftLineWidth, tooltipTriangleOffsetY - borderRadius.bottomLeft.y);
    // preferTooltipOnTop is true,
    //      ________
    //     |___  ___|
    //          /

    // preferTooltipOnTop is false,
    //      ___ \___
    //     |________|
    path.quadraticBezierTo(-leftLineWidth, tooltipTriangleOffsetY,
        -leftLineWidth + borderRadius.bottomLeft.x, tooltipTriangleOffsetY);
    path.lineTo(
        -halfTooltipTriangleWidth + moveNosePoint, tooltipTriangleOffsetY);
    // preferTooltipOnTop is true,
    //       ________
    //      |___  ___|
    //          \/

    // preferTooltipOnTop is false,
    //       ___/\___
    //      |________|
    path.close();
    return path;
  }
}<|MERGE_RESOLUTION|>--- conflicted
+++ resolved
@@ -166,13 +166,8 @@
       final RenderObject? renderObject = tooltipElement.findRenderObject();
       if (renderObject != null &&
           renderObject.attached &&
-<<<<<<< HEAD
-          renderObject is RenderConstrainedLayoutBuilder) {
-        renderObject.markNeedsLayout();
-=======
           renderObject is CustomRenderConstrainedLayoutBuilder) {
         renderObject.markNeedsBuild();
->>>>>>> 7db29361
       }
     }
   }
